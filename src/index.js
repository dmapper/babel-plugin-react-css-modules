// @flow

import {
  dirname,
  resolve
} from 'path';
import babelPluginJsxSyntax from 'babel-plugin-syntax-jsx';
import BabelTypes from 'babel-types';
import createObjectExpression from './createObjectExpression';
import requireCssModule from './requireCssModule';
import resolveStringLiteral from './resolveStringLiteral';
import replaceJsxExpressionContainer from './replaceJsxExpressionContainer';

export default ({
  types: t
}: {
  types: BabelTypes
}) => {
  const filenameMap = {};

  const setupFileForRuntimeResolution = (path, filename) => {
    const programPath = path.findParent((parentPath) => {
      return parentPath.isProgram();
    });

    filenameMap[filename].importedHelperIndentifier = programPath.scope.generateUidIdentifier('getClassName');
    filenameMap[filename].styleModuleImportMapIdentifier = programPath.scope.generateUidIdentifier('styleModuleImportMap');

    programPath.unshiftContainer(
      'body',
      t.importDeclaration(
        [
          t.importDefaultSpecifier(
            filenameMap[filename].importedHelperIndentifier
          )
        ],
        t.stringLiteral('babel-plugin-react-css-modules/dist/browser/getClassName')
      )
    );

    const firstNonImportDeclarationNode = programPath.get('body').find((node) => {
      return !t.isImportDeclaration(node);
    });

    firstNonImportDeclarationNode.insertBefore(
      t.variableDeclaration(
        'const',
        [
          t.variableDeclarator(
            filenameMap[filename].styleModuleImportMapIdentifier,
            createObjectExpression(t, filenameMap[filename].styleModuleImportMap)
          )
        ]
      )
    );
    // eslint-disable-next-line
    // console.log('setting up', filename, util.inspect(filenameMap,{depth: 5}))
  };

  return {
    inherits: babelPluginJsxSyntax,
    visitor: {
      ImportDeclaration (path: Object, stats: Object): void {
        stats.opts.filetypes = stats.opts.filetypes || {};

        const extension = path.node.source.value.lastIndexOf('.') > -1 ? path.node.source.value.substr(path.node.source.value.lastIndexOf('.')) : null;

        if (extension !== '.css' && Object.keys(stats.opts.filetypes).indexOf(extension) < 0) {
          return;
        }

        const filename = stats.file.opts.filename;
        const targetFileDirectoryPath = dirname(stats.file.opts.filename);
        const targetResourcePath = resolve(targetFileDirectoryPath, path.node.source.value);

        let styleImportName: string;

        if (path.node.specifiers.length === 0) {
          // eslint-disable-next-line no-process-env
          styleImportName = process.env.NODE_ENV === 'test' ? 'random-test' : 'random-' + Math.random();
        } else if (path.node.specifiers.length === 1) {
          styleImportName = path.node.specifiers[0].local.name;
        } else {
          // eslint-disable-next-line no-console
          console.warn('Please report your use case. https://github.com/gajus/babel-plugin-react-css-modules/issues/new?title=Unexpected+use+case.');

          throw new Error('Unexpected use case.');
        }

        filenameMap[filename].styleModuleImportMap[styleImportName] = requireCssModule(targetResourcePath, {
<<<<<<< HEAD
          context: stats.opts.context,
=======
          filetypes: stats.opts.filetypes || {},
>>>>>>> f343ab12
          generateScopedName: stats.opts.generateScopedName
        });
      },
      JSXElement (path: Object, stats: Object): void {
        const filename = stats.file.opts.filename;
        const styleNameAttribute = path.node.openingElement.attributes
          .find((attribute) => {
            return typeof attribute.name !== 'undefined' && attribute.name.name === 'styleName';
          });

        if (!styleNameAttribute) {
          return;
        }

        if (t.isStringLiteral(styleNameAttribute.value)) {
          resolveStringLiteral(
            path,
            filenameMap[filename].styleModuleImportMap,
            styleNameAttribute
          );

          return;
        }

        if (t.isJSXExpressionContainer(styleNameAttribute.value)) {
          if (!filenameMap[filename].importedHelperIndentifier) {
            setupFileForRuntimeResolution(path, filename);
          }
          replaceJsxExpressionContainer(
            t,
            path,
            styleNameAttribute,
            filenameMap[filename].importedHelperIndentifier,
            filenameMap[filename].styleModuleImportMapIdentifier
          );
        }
      },
      Program (path: Object, stats: Object): void {
        const filename = stats.file.opts.filename;

        filenameMap[filename] = {
          styleModuleImportMap: {}
        };
      }
    }
  };
};<|MERGE_RESOLUTION|>--- conflicted
+++ resolved
@@ -88,11 +88,8 @@
         }
 
         filenameMap[filename].styleModuleImportMap[styleImportName] = requireCssModule(targetResourcePath, {
-<<<<<<< HEAD
           context: stats.opts.context,
-=======
           filetypes: stats.opts.filetypes || {},
->>>>>>> f343ab12
           generateScopedName: stats.opts.generateScopedName
         });
       },
